// Go MySQL Driver - A MySQL-Driver for Go's database/sql package
//
// Copyright 2012 The Go-MySQL-Driver Authors. All rights reserved.
//
// This Source Code Form is subject to the terms of the Mozilla Public
// License, v. 2.0. If a copy of the MPL was not distributed with this file,
// You can obtain one at http://mozilla.org/MPL/2.0/.

package mysql

import (
	"bytes"
	"crypto/tls"
	"database/sql/driver"
	"encoding/binary"
	"encoding/json"
	"errors"
	"fmt"
	"io"
	"math"
	"time"
)

// Packets documentation:
// http://dev.mysql.com/doc/internals/en/client-server-protocol.html

// Read packet to buffer 'data'
func (mc *mysqlConn) readPacket() ([]byte, error) {
	var prevData []byte
	for {
		// read packet header
		data, err := mc.buf.readNext(4)
		if err != nil {
			if cerr := mc.canceled.Value(); cerr != nil {
				return nil, cerr
			}
			errLog.Print(err)
			mc.Close()
			return nil, ErrInvalidConn
		}

		// packet length [24 bit]
		pktLen := int(uint32(data[0]) | uint32(data[1])<<8 | uint32(data[2])<<16)

		// check packet sync [8 bit]
		if data[3] != mc.sequence {
			if data[3] > mc.sequence {
				return nil, ErrPktSyncMul
			}
			return nil, ErrPktSync
		}
		mc.sequence++

		// packets with length 0 terminate a previous packet which is a
		// multiple of (2^24)-1 bytes long
		if pktLen == 0 {
			// there was no previous packet
			if prevData == nil {
				errLog.Print(ErrMalformPkt)
				mc.Close()
				return nil, ErrInvalidConn
			}

			return prevData, nil
		}

		// read packet body [pktLen bytes]
		data, err = mc.buf.readNext(pktLen)
		if err != nil {
			if cerr := mc.canceled.Value(); cerr != nil {
				return nil, cerr
			}
			errLog.Print(err)
			mc.Close()
			return nil, ErrInvalidConn
		}

		// return data if this was the last packet
		if pktLen < maxPacketSize {
			// zero allocations for non-split packets
			if prevData == nil {
				return data, nil
			}

			return append(prevData, data...), nil
		}

		prevData = append(prevData, data...)
	}
}

// Write packet buffer 'data'
func (mc *mysqlConn) writePacket(data []byte) error {
	pktLen := len(data) - 4

	if pktLen > mc.maxAllowedPacket {
		return ErrPktTooLarge
	}

	// Perform a stale connection check. We only perform this check for
	// the first query on a connection that has been checked out of the
	// connection pool: a fresh connection from the pool is more likely
	// to be stale, and it has not performed any previous writes that
	// could cause data corruption, so it's safe to return ErrBadConn
	// if the check fails.
	if mc.reset {
		mc.reset = false
		conn := mc.netConn
		if mc.rawConn != nil {
			conn = mc.rawConn
		}
		var err error
		// If this connection has a ReadTimeout which we've been setting on
		// reads, reset it to its default value before we attempt a non-blocking
		// read, otherwise the scheduler will just time us out before we can read
		if mc.cfg.ReadTimeout != 0 {
			err = conn.SetReadDeadline(time.Time{})
		}
		if err == nil && mc.cfg.CheckConnLiveness {
			err = connCheck(conn)
		}
		if err != nil {
			errLog.Print("closing bad idle connection: ", err)
			mc.Close()
			return driver.ErrBadConn
		}
	}

	for {
		var size int
		//超出大小,需要分开发送
		if pktLen >= maxPacketSize {
			//表示数据长度是满的
			data[0] = 0xff
			data[1] = 0xff
			data[2] = 0xff
			size = maxPacketSize
		} else {
			//三B长度 小端序
			data[0] = byte(pktLen) //第1B是地位值
			data[1] = byte(pktLen >> 8)
			data[2] = byte(pktLen >> 16)
			size = pktLen
		}
		//1B 序号
		data[3] = mc.sequence

		// Write packet
		if mc.writeTimeout > 0 {
			//设置写超时
			if err := mc.netConn.SetWriteDeadline(time.Now().Add(mc.writeTimeout)); err != nil {
				return err
			}
		}

<<<<<<< HEAD
		//写出包 len, len, len, seq, cmd,
=======
		//写出包 唯一发送包的地址
		printBytes("send", data[:4+size])
>>>>>>> 72cd2cb2
		n, err := mc.netConn.Write(data[:4+size])
		if err == nil && n == 4+size {
			mc.sequence++
			// 判断是否满包
			if size != maxPacketSize {
				return nil
			}
			pktLen -= size
			data = data[size:]
			continue
		}

		// Handle error
		if err == nil { // n != len(data) 没发完
			mc.cleanup()
			errLog.Print(ErrMalformPkt)
		} else {
			if cerr := mc.canceled.Value(); cerr != nil {
				return cerr
			}

			if n == 0 && pktLen == len(data)-4 {
				// only for the first loop iteration when nothing was written yet
				return errBadConnNoWrite
			}
			mc.cleanup()
			errLog.Print(err)
		}

		return ErrInvalidConn
	}
}

/******************************************************************************
*                           Initialization Process                            *
******************************************************************************/

// Handshake Initialization Packet 服务器连接上的时候主动向客户端发 握手包
// TODO http://dev.mysql.com/doc/internals/en/connection-phase-packets.html#packet-Protocol::Handshake
func (mc *mysqlConn) readHandshakePacket() (data []byte, plugin string, err error) {
	data, err = mc.readPacket()
	if err != nil {
		// for init we can rewrite this to ErrBadConn for sql.Driver to retry, since
		// in connection initialization we don't risk retrying non-idempotent actions.
		if err == ErrInvalidConn {
			return nil, "", driver.ErrBadConn
		}
		return
	}

	if data[0] == iERR {
		return nil, "", mc.handleErrorPacket(data)
	}

	// protocol version [1 byte]
	if data[0] < minProtocolVersion {
		return nil, "", fmt.Errorf(
			"unsupported protocol version %d. Version %d or higher is required",
			data[0],
			minProtocolVersion,
		)
	}

	// server version [null terminated string]
	// connection id [4 bytes]
	pos := 1 + bytes.IndexByte(data[1:], 0x00) + 1 + 4

	// first part of the password cipher [8 bytes]
	authData := data[pos : pos+8]

	// (filler) always 0x00 [1 byte]
	pos += 8 + 1

	// capability flags (lower 2 bytes) [2 bytes]
	mc.flags = clientFlag(binary.LittleEndian.Uint16(data[pos : pos+2]))
	if mc.flags&clientProtocol41 == 0 {
		return nil, "", ErrOldProtocol
	}
	if mc.flags&clientSSL == 0 && mc.cfg.tls != nil {
		if mc.cfg.TLSConfig == "preferred" {
			mc.cfg.tls = nil
		} else {
			return nil, "", ErrNoTLS
		}
	}
	pos += 2

	if len(data) > pos {
		// character set [1 byte]
		// status flags [2 bytes]
		// capability flags (upper 2 bytes) [2 bytes]
		// length of auth-plugin-data [1 byte]
		// reserved (all [00]) [10 bytes]
		pos += 1 + 2 + 2 + 1 + 10

		// second part of the password cipher [mininum 13 bytes],
		// where len=MAX(13, length of auth-plugin-data - 8)
		//
		// The web documentation is ambiguous about the length. However,
		// according to mysql-5.7/sql/auth/sql_authentication.cc line 538,
		// the 13th byte is "\0 byte, terminating the second part of
		// a scramble". So the second part of the password cipher is
		// a NULL terminated string that's at least 13 bytes with the
		// last byte being NULL.
		//
		// The official Python library uses the fixed length 12
		// which seems to work but technically could have a hidden bug.
		authData = append(authData, data[pos:pos+12]...)
		pos += 13

		// EOF if version (>= 5.5.7 and < 5.5.10) or (>= 5.6.0 and < 5.6.2)
		// \NUL otherwise
		if end := bytes.IndexByte(data[pos:], 0x00); end != -1 {
			plugin = string(data[pos : pos+end])
		} else {
			plugin = string(data[pos:])
		}

		// make a memory safe copy of the cipher slice
		var b [20]byte
		copy(b[:], authData)
		return b[:], plugin, nil
	}

	// make a memory safe copy of the cipher slice
	var b [8]byte
	copy(b[:], authData)
	return b[:], plugin, nil
}

// Client Authentication Packet
// http://dev.mysql.com/doc/internals/en/connection-phase-packets.html#packet-Protocol::HandshakeResponse
func (mc *mysqlConn) writeHandshakeResponsePacket(authResp []byte, plugin string) error {
	// Adjust client flags based on server support
	clientFlags := clientProtocol41 |
		clientSecureConn |
		clientLongPassword |
		clientTransactions |
		clientLocalFiles |
		clientPluginAuth |
		clientMultiResults |
		mc.flags&clientLongFlag

	if mc.cfg.ClientFoundRows {
		clientFlags |= clientFoundRows
	}

	// To enable TLS / SSL
	if mc.cfg.tls != nil {
		clientFlags |= clientSSL
	}

	if mc.cfg.MultiStatements {
		clientFlags |= clientMultiStatements
	}

	// encode length of the auth plugin data
	var authRespLEIBuf [9]byte
	authRespLen := len(authResp)
	authRespLEI := appendLengthEncodedInteger(authRespLEIBuf[:0], uint64(authRespLen))
	if len(authRespLEI) > 1 {
		// if the length can not be written in 1 byte, it must be written as a
		// length encoded integer
		clientFlags |= clientPluginAuthLenEncClientData
	}

	pktLen := 4 + 4 + 1 + 23 + len(mc.cfg.User) + 1 + len(authRespLEI) + len(authResp) + 21 + 1

	// To specify a db name
	if n := len(mc.cfg.DBName); n > 0 {
		clientFlags |= clientConnectWithDB
		pktLen += n + 1
	}

	// Calculate packet length and get buffer with that size
	data, err := mc.buf.takeSmallBuffer(pktLen + 4)
	if err != nil {
		// cannot take the buffer. Something must be wrong with the connection
		errLog.Print(err)
		return errBadConnNoWrite
	}

	// ClientFlags [32 bit]
	data[4] = byte(clientFlags)
	data[5] = byte(clientFlags >> 8)
	data[6] = byte(clientFlags >> 16)
	data[7] = byte(clientFlags >> 24)

	// MaxPacketSize [32 bit] (none)
	data[8] = 0x00
	data[9] = 0x00
	data[10] = 0x00
	data[11] = 0x00

	// Charset [1 byte]
	var found bool
	data[12], found = collations[mc.cfg.Collation]
	if !found {
		// Note possibility for false negatives:
		// could be triggered  although the collation is valid if the
		// collations map does not contain entries the server supports.
		return errors.New("unknown collation")
	}

	// Filler [23 bytes] (all 0x00)
	pos := 13
	for ; pos < 13+23; pos++ {
		data[pos] = 0
	}

	// SSL Connection Request Packet
	// http://dev.mysql.com/doc/internals/en/connection-phase-packets.html#packet-Protocol::SSLRequest
	if mc.cfg.tls != nil {
		// Send TLS / SSL request packet
		if err := mc.writePacket(data[:(4+4+1+23)+4]); err != nil {
			return err
		}

		// Switch to TLS
		tlsConn := tls.Client(mc.netConn, mc.cfg.tls)
		if err := tlsConn.Handshake(); err != nil {
			return err
		}
		mc.rawConn = mc.netConn
		mc.netConn = tlsConn
		mc.buf.nc = tlsConn
	}

	// User [null terminated string]
	if len(mc.cfg.User) > 0 {
		pos += copy(data[pos:], mc.cfg.User)
	}
	data[pos] = 0x00
	pos++

	// Auth Data [length encoded integer]
	pos += copy(data[pos:], authRespLEI)
	pos += copy(data[pos:], authResp)

	// Databasename [null terminated string]
	if len(mc.cfg.DBName) > 0 {
		pos += copy(data[pos:], mc.cfg.DBName)
		data[pos] = 0x00
		pos++
	}

	pos += copy(data[pos:], plugin)
	data[pos] = 0x00
	pos++

	// Send Auth packet
	return mc.writePacket(data[:pos])
}

// http://dev.mysql.com/doc/internals/en/connection-phase-packets.html#packet-Protocol::AuthSwitchResponse
func (mc *mysqlConn) writeAuthSwitchPacket(authData []byte) error {
	pktLen := 4 + len(authData)
	data, err := mc.buf.takeSmallBuffer(pktLen)
	if err != nil {
		// cannot take the buffer. Something must be wrong with the connection
		errLog.Print(err)
		return errBadConnNoWrite
	}

	// Add the auth data [EOF]
	copy(data[4:], authData)
	return mc.writePacket(data)
}

/******************************************************************************
*                             Command Packets                                 *
******************************************************************************/

func (mc *mysqlConn) writeCommandPacket(command byte) error {
	// Reset Packet Sequence
	mc.sequence = 0

	data, err := mc.buf.takeSmallBuffer(4 + 1)
	if err != nil {
		// cannot take the buffer. Something must be wrong with the connection
		errLog.Print(err)
		return errBadConnNoWrite
	}

	// Add command byte
	data[4] = command

	// Send CMD packet
	return mc.writePacket(data)
}

func (mc *mysqlConn) writeCommandPacketStr(command byte, arg string) error {
	// 新命令的第一个包 Reset Packet Sequence
	mc.sequence = 0

	//1B cmd + arg 也就是真实的查询语句
	pktLen := 1 + len(arg)
	//复用缓冲区
	data, err := mc.buf.takeBuffer(pktLen + 4)
	if err != nil {
		// cannot take the buffer. Something must be wrong with the connection
		errLog.Print(err)
		return errBadConnNoWrite
	}

	//[len, len, len, seq, cmd, arg]

	// Add command byte
	data[4] = command

	// Add arg
	copy(data[5:], arg)

	// Send CMD packet
	return mc.writePacket(data)
}

func (mc *mysqlConn) writeCommandPacketUint32(command byte, arg uint32) error {
	// Reset Packet Sequence
	mc.sequence = 0

	data, err := mc.buf.takeSmallBuffer(4 + 1 + 4)
	if err != nil {
		// cannot take the buffer. Something must be wrong with the connection
		errLog.Print(err)
		return errBadConnNoWrite
	}

	// Add command byte
	data[4] = command

	// Add arg [32 bit]
	data[5] = byte(arg)
	data[6] = byte(arg >> 8)
	data[7] = byte(arg >> 16)
	data[8] = byte(arg >> 24)

	// Send CMD packet
	return mc.writePacket(data)
}

/******************************************************************************
*                              Result Packets                                 *
******************************************************************************/

func (mc *mysqlConn) readAuthResult() ([]byte, string, error) {
	data, err := mc.readPacket()
	if err != nil {
		return nil, "", err
	}

	// packet indicator
	switch data[0] {

	case iOK:
		return nil, "", mc.handleOkPacket(data)

	case iAuthMoreData:
		return data[1:], "", err

	case iEOF:
		if len(data) == 1 {
			// https://dev.mysql.com/doc/internals/en/connection-phase-packets.html#packet-Protocol::OldAuthSwitchRequest
			return nil, "mysql_old_password", nil
		}
		pluginEndIndex := bytes.IndexByte(data, 0x00)
		if pluginEndIndex < 0 {
			return nil, "", ErrMalformPkt
		}
		plugin := string(data[1:pluginEndIndex])
		authData := data[pluginEndIndex+1:]
		return authData, plugin, nil

	default: // Error otherwise
		return nil, "", mc.handleErrorPacket(data)
	}
}

// Returns error if Packet is not an 'Result OK'-Packet
func (mc *mysqlConn) readResultOK() error {
	//读网络包,不解析
	data, err := mc.readPacket()
	if err != nil {
		return err
	}

	// 第一个字节是 OK 表示成功
	if data[0] == iOK {
		return mc.handleOkPacket(data)
	}
	return mc.handleErrorPacket(data)
}

// Result Set Header Packet
// http://dev.mysql.com/doc/internals/en/com-query-response.html#packet-ProtocolText::Resultset
// 读取 CMD_QUERY 返回的结果
func (mc *mysqlConn) readResultSetHeaderPacket() (int, error) {
	data, err := mc.readPacket()
	if err == nil {
		switch data[0] {

		case iOK: //增删改命令
			return 0, mc.handleOkPacket(data)

		case iERR: //发生错误
			return 0, mc.handleErrorPacket(data)

		case iLocalInFile:
			return 0, mc.handleInFileRequest(string(data[1:]))
		}

		// column count
		num, _, n := readLengthEncodedInteger(data)
		// 长度匹配
		if n-len(data) == 0 {
			//返回列数量
			return int(num), nil
		}

		return 0, ErrMalformPkt
	}
	return 0, err
}

// Error Packet
// http://dev.mysql.com/doc/internals/en/generic-response-packets.html#packet-ERR_Packet
func (mc *mysqlConn) handleErrorPacket(data []byte) error {
	if data[0] != iERR {
		return ErrMalformPkt
	}

	// 0xff [1 byte]

	// Error Number [16 bit uint]
	errno := binary.LittleEndian.Uint16(data[1:3])

	// 1792: ER_CANT_EXECUTE_IN_READ_ONLY_TRANSACTION
	// 1290: ER_OPTION_PREVENTS_STATEMENT (returned by Aurora during failover)
	if (errno == 1792 || errno == 1290) && mc.cfg.RejectReadOnly {
		// Oops; we are connected to a read-only connection, and won't be able
		// to issue any write statements. Since RejectReadOnly is configured,
		// we throw away this connection hoping this one would have write
		// permission. This is specifically for a possible race condition
		// during failover (e.g. on AWS Aurora). See README.md for more.
		//
		// We explicitly close the connection before returning
		// driver.ErrBadConn to ensure that `database/sql` purges this
		// connection and initiates a new one for next statement next time.
		mc.Close()
		return driver.ErrBadConn
	}

	pos := 3

	// SQL State [optional: # + 5bytes string]
	if data[3] == 0x23 {
		//sqlstate := string(data[4 : 4+5])
		pos = 9
	}

	// Error Message [string]
	return &MySQLError{
		Number:  errno,
		Message: string(data[pos:]),
	}
}

func readStatus(b []byte) statusFlag {
	return statusFlag(b[0]) | statusFlag(b[1])<<8
}

// Ok Packet
// TODO http://dev.mysql.com/doc/internals/en/generic-response-packets.html#packet-OK_Packet
func (mc *mysqlConn) handleOkPacket(data []byte) error {
	var n, m int

	// 0x00 [1 byte]

	// Affected rows [Length Coded Binary]
	mc.affectedRows, _, n = readLengthEncodedInteger(data[1:])

	// Insert id [Length Coded Binary]
	mc.insertId, _, m = readLengthEncodedInteger(data[1+n:])

	// server_status [2 bytes]
	mc.status = readStatus(data[1+n+m : 1+n+m+2])
	if mc.status&statusMoreResultsExists != 0 {
		return nil
	}

	// warning count [2 bytes]

	return nil
}

// Read Packets as Field Packets until EOF-Packet or an Error appears
// http://dev.mysql.com/doc/internals/en/com-query-response.html#packet-Protocol::ColumnDefinition41
//
func (mc *mysqlConn) readColumns(count int) ([]mysqlField, error) {
	columns := make([]mysqlField, count)

	// 死循环
	for i := 0; ; i++ {
		data, err := mc.readPacket()
		if err != nil {
			return nil, err
		}

		// EOF Packet
		if data[0] == iEOF && (len(data) == 5 || len(data) == 1) {
			if i == count {
				return columns, nil
			}
			return nil, fmt.Errorf("column count mismatch n:%d len:%d", count, len(columns))
		}

		// Catalog
		pos, err := skipLengthEncodedString(data)
		if err != nil {
			return nil, err
		}

		// Database [len coded string]
		n, err := skipLengthEncodedString(data[pos:])
		if err != nil {
			return nil, err
		}
		pos += n

		// Table [len coded string]
		if mc.cfg.ColumnsWithAlias {
			tableName, _, n, err := readLengthEncodedString(data[pos:])
			if err != nil {
				return nil, err
			}
			pos += n
			columns[i].tableName = string(tableName)
		} else {
			n, err = skipLengthEncodedString(data[pos:])
			if err != nil {
				return nil, err
			}
			pos += n
		}

		// Original table [len coded string]
		n, err = skipLengthEncodedString(data[pos:])
		if err != nil {
			return nil, err
		}
		pos += n

		// Name [len coded string]
		name, _, n, err := readLengthEncodedString(data[pos:])
		if err != nil {
			return nil, err
		}
		columns[i].name = string(name)
		pos += n

		// Original name [len coded string]
		n, err = skipLengthEncodedString(data[pos:])
		if err != nil {
			return nil, err
		}
		pos += n

		// Filler [uint8]
		pos++

		// Charset [charset, collation uint8]
		columns[i].charSet = data[pos]
		pos += 2

		// Length [uint32]
		columns[i].length = binary.LittleEndian.Uint32(data[pos : pos+4])
		pos += 4

		// Field type [uint8]
		columns[i].fieldType = fieldType(data[pos])
		pos++

		// Flags [uint16]
		columns[i].flags = fieldFlag(binary.LittleEndian.Uint16(data[pos : pos+2]))
		pos += 2

		// Decimals [uint8]
		columns[i].decimals = data[pos]
		//pos++

		// Default value [len coded binary]
		//if pos < len(data) {
		//	defaultVal, _, err = bytesToLengthCodedBinary(data[pos:])
		//}
	}
}

// Read Packets as Field Packets until EOF-Packet or an Error appears
// http://dev.mysql.com/doc/internals/en/com-query-response.html#packet-ProtocolText::ResultsetRow
func (rows *textRows) readRow(dest []driver.Value) error {
	mc := rows.mc

	if rows.rs.done {
		return io.EOF
	}

	data, err := mc.readPacket()
	if err != nil {
		return err
	}

	// EOF Packet
	if data[0] == iEOF && len(data) == 5 {
		// server_status [2 bytes]
		rows.mc.status = readStatus(data[3:])
		rows.rs.done = true
		if !rows.HasNextResultSet() {
			rows.mc = nil
		}
		return io.EOF
	}
	if data[0] == iERR {
		rows.mc = nil
		return mc.handleErrorPacket(data)
	}

	// RowSet Packet
	var n int
	var isNull bool
	pos := 0

	for i := range dest {
		// Read bytes and convert to string
		dest[i], isNull, n, err = readLengthEncodedString(data[pos:])
		pos += n
		if err == nil {
			if !isNull {
				if !mc.parseTime {
					continue
				} else {
					switch rows.rs.columns[i].fieldType {
					case fieldTypeTimestamp, fieldTypeDateTime,
						fieldTypeDate, fieldTypeNewDate:
						dest[i], err = parseDateTime(
							dest[i].([]byte),
							mc.cfg.Loc,
						)
						if err == nil {
							continue
						}
					default:
						continue
					}
				}

			} else {
				dest[i] = nil
				continue
			}
		}
		return err // err != nil
	}

	return nil
}

// Reads Packets until EOF-Packet or an Error appears. Returns count of Packets read
func (mc *mysqlConn) readUntilEOF() error {
	for {
		data, err := mc.readPacket()
		if err != nil {
			return err
		}

		switch data[0] {
		case iERR:
			return mc.handleErrorPacket(data)
		case iEOF:
			if len(data) == 5 {
				mc.status = readStatus(data[3:])
			}
			return nil
		}
	}
}

/******************************************************************************
*                           Prepared Statements                               *
******************************************************************************/

// Prepare Result Packets
// http://dev.mysql.com/doc/internals/en/com-stmt-prepare-response.html
func (stmt *mysqlStmt) readPrepareResultPacket() (uint16, error) {
	data, err := stmt.mc.readPacket()
	if err == nil {
		// packet indicator [1 byte]
		if data[0] != iOK {
			return 0, stmt.mc.handleErrorPacket(data)
		}

		// statement id [4 bytes]
		stmt.id = binary.LittleEndian.Uint32(data[1:5])

		// Column count [16 bit uint]
		columnCount := binary.LittleEndian.Uint16(data[5:7])

		// Param count [16 bit uint]
		stmt.paramCount = int(binary.LittleEndian.Uint16(data[7:9]))

		// Reserved [8 bit]

		// Warning count [16 bit uint]

		return columnCount, nil
	}
	return 0, err
}

// http://dev.mysql.com/doc/internals/en/com-stmt-send-long-data.html
// 发送大段 BLOB 数据
func (stmt *mysqlStmt) writeCommandLongData(paramID int, arg []byte) error {
	maxLen := stmt.mc.maxAllowedPacket - 1
	pktLen := maxLen

	// After the header (bytes 0-3) follows before the data:
	// 1 byte command
	// 4 bytes stmtID
	// 2 bytes paramID
	const dataOffset = 1 + 4 + 2

	// Cannot use the write buffer since
	// a) the buffer is too small
	// b) it is in use
	data := make([]byte, 4+1+4+2+len(arg))

	copy(data[4+dataOffset:], arg)

	for argLen := len(arg); argLen > 0; argLen -= pktLen - dataOffset {
		if dataOffset+argLen < maxLen {
			pktLen = dataOffset + argLen
		}

		stmt.mc.sequence = 0
		// Add command byte [1 byte]
		data[4] = comStmtSendLongData

		// Add stmtID [32 bit]
		data[5] = byte(stmt.id)
		data[6] = byte(stmt.id >> 8)
		data[7] = byte(stmt.id >> 16)
		data[8] = byte(stmt.id >> 24)

		// Add paramID [16 bit]
		data[9] = byte(paramID)
		data[10] = byte(paramID >> 8)

		// Send CMD packet
		err := stmt.mc.writePacket(data[:4+pktLen])
		if err == nil {
			data = data[pktLen-dataOffset:]
			continue
		}
		return err

	}

	// Reset Packet Sequence
	stmt.mc.sequence = 0
	return nil
}

// Execute Prepared Statement 执行预处理语句
// http://dev.mysql.com/doc/internals/en/com-stmt-execute.html
func (stmt *mysqlStmt) writeExecutePacket(args []driver.Value) error {
	if len(args) != stmt.paramCount {
		return fmt.Errorf(
			"argument count mismatch (got: %d; has: %d)",
			len(args),
			stmt.paramCount,
		)
	}

	const minPktLen = 4 + 1 + 4 + 1 + 4
	mc := stmt.mc

	// Determine threshold dynamically to avoid packet size shortage.
	longDataSize := mc.maxAllowedPacket / (stmt.paramCount + 1)
	if longDataSize < 64 {
		longDataSize = 64
	}

	// Reset packet-sequence
	mc.sequence = 0

	var data []byte
	var err error

	if len(args) == 0 {
		data, err = mc.buf.takeBuffer(minPktLen)
	} else {
		data, err = mc.buf.takeCompleteBuffer()
		// In this case the len(data) == cap(data) which is used to optimise the flow below.
	}
	if err != nil {
		// cannot take the buffer. Something must be wrong with the connection
		errLog.Print(err)
		return errBadConnNoWrite
	}

	// command [1 byte]
	data[4] = comStmtExecute

	// statement_id [4 bytes]
	data[5] = byte(stmt.id)
	data[6] = byte(stmt.id >> 8)
	data[7] = byte(stmt.id >> 16)
	data[8] = byte(stmt.id >> 24)

	// flags (0: CURSOR_TYPE_NO_CURSOR) [1 byte]
	data[9] = 0x00

	// iteration_count (uint32(1)) [4 bytes]
	data[10] = 0x01
	data[11] = 0x00
	data[12] = 0x00
	data[13] = 0x00

	if len(args) > 0 {
		pos := minPktLen

		var nullMask []byte
		if maskLen, typesLen := (len(args)+7)/8, 1+2*len(args); pos+maskLen+typesLen >= cap(data) {
			// buffer has to be extended but we don't know by how much so
			// we depend on append after all data with known sizes fit.
			// We stop at that because we deal with a lot of columns here
			// which makes the required allocation size hard to guess.
			tmp := make([]byte, pos+maskLen+typesLen)
			copy(tmp[:pos], data[:pos])
			data = tmp
			nullMask = data[pos : pos+maskLen]
			// No need to clean nullMask as make ensures that.
			pos += maskLen
		} else {
			nullMask = data[pos : pos+maskLen]
			for i := range nullMask {
				nullMask[i] = 0
			}
			pos += maskLen
		}

		// newParameterBoundFlag 1 [1 byte]
		data[pos] = 0x01
		pos++

		// type of each parameter [len(args)*2 bytes]
		paramTypes := data[pos:]
		pos += len(args) * 2

		// value of each parameter [n bytes]
		paramValues := data[pos:pos]
		valuesCap := cap(paramValues)

		for i, arg := range args {
			// build NULL-bitmap
			if arg == nil {
				nullMask[i/8] |= 1 << (uint(i) & 7)
				paramTypes[i+i] = byte(fieldTypeNULL)
				paramTypes[i+i+1] = 0x00
				continue
			}

			if v, ok := arg.(json.RawMessage); ok {
				arg = []byte(v)
			}
			// cache types and values
			switch v := arg.(type) {
			case int64:
				paramTypes[i+i] = byte(fieldTypeLongLong)
				paramTypes[i+i+1] = 0x00

				if cap(paramValues)-len(paramValues)-8 >= 0 {
					paramValues = paramValues[:len(paramValues)+8]
					binary.LittleEndian.PutUint64(
						paramValues[len(paramValues)-8:],
						uint64(v),
					)
				} else {
					paramValues = append(paramValues,
						uint64ToBytes(uint64(v))...,
					)
				}

			case uint64:
				paramTypes[i+i] = byte(fieldTypeLongLong)
				paramTypes[i+i+1] = 0x80 // type is unsigned

				if cap(paramValues)-len(paramValues)-8 >= 0 {
					paramValues = paramValues[:len(paramValues)+8]
					binary.LittleEndian.PutUint64(
						paramValues[len(paramValues)-8:],
						uint64(v),
					)
				} else {
					paramValues = append(paramValues,
						uint64ToBytes(uint64(v))...,
					)
				}

			case float64:
				paramTypes[i+i] = byte(fieldTypeDouble)
				paramTypes[i+i+1] = 0x00

				if cap(paramValues)-len(paramValues)-8 >= 0 {
					paramValues = paramValues[:len(paramValues)+8]
					binary.LittleEndian.PutUint64(
						paramValues[len(paramValues)-8:],
						math.Float64bits(v),
					)
				} else {
					paramValues = append(paramValues,
						uint64ToBytes(math.Float64bits(v))...,
					)
				}

			case bool:
				paramTypes[i+i] = byte(fieldTypeTiny)
				paramTypes[i+i+1] = 0x00

				if v {
					paramValues = append(paramValues, 0x01)
				} else {
					paramValues = append(paramValues, 0x00)
				}

			case []byte:
				// Common case (non-nil value) first
				if v != nil {
					paramTypes[i+i] = byte(fieldTypeString)
					paramTypes[i+i+1] = 0x00

					if len(v) < longDataSize {
						paramValues = appendLengthEncodedInteger(paramValues,
							uint64(len(v)),
						)
						paramValues = append(paramValues, v...)
					} else {
						if err := stmt.writeCommandLongData(i, v); err != nil {
							return err
						}
					}
					continue
				}

				// Handle []byte(nil) as a NULL value
				nullMask[i/8] |= 1 << (uint(i) & 7)
				paramTypes[i+i] = byte(fieldTypeNULL)
				paramTypes[i+i+1] = 0x00

			case string:
				paramTypes[i+i] = byte(fieldTypeString)
				paramTypes[i+i+1] = 0x00

				if len(v) < longDataSize {
					paramValues = appendLengthEncodedInteger(paramValues,
						uint64(len(v)),
					)
					paramValues = append(paramValues, v...)
				} else {
					if err := stmt.writeCommandLongData(i, []byte(v)); err != nil {
						return err
					}
				}

			case time.Time:
				paramTypes[i+i] = byte(fieldTypeString)
				paramTypes[i+i+1] = 0x00

				var a [64]byte
				var b = a[:0]

				if v.IsZero() {
					b = append(b, "0000-00-00"...)
				} else {
					b = v.In(mc.cfg.Loc).AppendFormat(b, timeFormat)
				}

				paramValues = appendLengthEncodedInteger(paramValues,
					uint64(len(b)),
				)
				paramValues = append(paramValues, b...)

			default:
				return fmt.Errorf("cannot convert type: %T", arg)
			}
		}

		// Check if param values exceeded the available buffer
		// In that case we must build the data packet with the new values buffer
		if valuesCap != cap(paramValues) {
			data = append(data[:pos], paramValues...)
			if err = mc.buf.store(data); err != nil {
				errLog.Print(err)
				return errBadConnNoWrite
			}
		}

		pos += len(paramValues)
		data = data[:pos]
	}

	return mc.writePacket(data)
}

func (mc *mysqlConn) discardResults() error {
	for mc.status&statusMoreResultsExists != 0 {
		resLen, err := mc.readResultSetHeaderPacket()
		if err != nil {
			return err
		}
		if resLen > 0 {
			// columns
			if err := mc.readUntilEOF(); err != nil {
				return err
			}
			// rows
			if err := mc.readUntilEOF(); err != nil {
				return err
			}
		}
	}
	return nil
}

// http://dev.mysql.com/doc/internals/en/binary-protocol-resultset-row.html
func (rows *binaryRows) readRow(dest []driver.Value) error {
	data, err := rows.mc.readPacket()
	if err != nil {
		return err
	}

	// packet indicator [1 byte]
	if data[0] != iOK {
		// EOF Packet
		if data[0] == iEOF && len(data) == 5 {
			rows.mc.status = readStatus(data[3:])
			rows.rs.done = true
			if !rows.HasNextResultSet() {
				rows.mc = nil
			}
			return io.EOF
		}
		mc := rows.mc
		rows.mc = nil

		// Error otherwise
		return mc.handleErrorPacket(data)
	}

	// NULL-bitmap,  [(column-count + 7 + 2) / 8 bytes]
	pos := 1 + (len(dest)+7+2)>>3
	nullMask := data[1:pos]

	for i := range dest {
		// Field is NULL
		// (byte >> bit-pos) % 2 == 1
		if ((nullMask[(i+2)>>3] >> uint((i+2)&7)) & 1) == 1 {
			dest[i] = nil
			continue
		}

		// Convert to byte-coded string
		switch rows.rs.columns[i].fieldType {
		case fieldTypeNULL:
			dest[i] = nil
			continue

		// Numeric Types
		case fieldTypeTiny:
			if rows.rs.columns[i].flags&flagUnsigned != 0 {
				dest[i] = int64(data[pos])
			} else {
				dest[i] = int64(int8(data[pos]))
			}
			pos++
			continue

		case fieldTypeShort, fieldTypeYear:
			if rows.rs.columns[i].flags&flagUnsigned != 0 {
				dest[i] = int64(binary.LittleEndian.Uint16(data[pos : pos+2]))
			} else {
				dest[i] = int64(int16(binary.LittleEndian.Uint16(data[pos : pos+2])))
			}
			pos += 2
			continue

		case fieldTypeInt24, fieldTypeLong:
			if rows.rs.columns[i].flags&flagUnsigned != 0 {
				dest[i] = int64(binary.LittleEndian.Uint32(data[pos : pos+4]))
			} else {
				dest[i] = int64(int32(binary.LittleEndian.Uint32(data[pos : pos+4])))
			}
			pos += 4
			continue

		case fieldTypeLongLong:
			if rows.rs.columns[i].flags&flagUnsigned != 0 {
				val := binary.LittleEndian.Uint64(data[pos : pos+8])
				if val > math.MaxInt64 {
					dest[i] = uint64ToString(val)
				} else {
					dest[i] = int64(val)
				}
			} else {
				dest[i] = int64(binary.LittleEndian.Uint64(data[pos : pos+8]))
			}
			pos += 8
			continue

		case fieldTypeFloat:
			dest[i] = math.Float32frombits(binary.LittleEndian.Uint32(data[pos : pos+4]))
			pos += 4
			continue

		case fieldTypeDouble:
			dest[i] = math.Float64frombits(binary.LittleEndian.Uint64(data[pos : pos+8]))
			pos += 8
			continue

		// Length coded Binary Strings
		case fieldTypeDecimal, fieldTypeNewDecimal, fieldTypeVarChar,
			fieldTypeBit, fieldTypeEnum, fieldTypeSet, fieldTypeTinyBLOB,
			fieldTypeMediumBLOB, fieldTypeLongBLOB, fieldTypeBLOB,
			fieldTypeVarString, fieldTypeString, fieldTypeGeometry, fieldTypeJSON:
			var isNull bool
			var n int
			dest[i], isNull, n, err = readLengthEncodedString(data[pos:])
			pos += n
			if err == nil {
				if !isNull {
					continue
				} else {
					dest[i] = nil
					continue
				}
			}
			return err

		case
			fieldTypeDate, fieldTypeNewDate, // Date YYYY-MM-DD
			fieldTypeTime,                         // Time [-][H]HH:MM:SS[.fractal]
			fieldTypeTimestamp, fieldTypeDateTime: // Timestamp YYYY-MM-DD HH:MM:SS[.fractal]

			num, isNull, n := readLengthEncodedInteger(data[pos:])
			pos += n

			switch {
			case isNull:
				dest[i] = nil
				continue
			case rows.rs.columns[i].fieldType == fieldTypeTime:
				// database/sql does not support an equivalent to TIME, return a string
				var dstlen uint8
				switch decimals := rows.rs.columns[i].decimals; decimals {
				case 0x00, 0x1f:
					dstlen = 8
				case 1, 2, 3, 4, 5, 6:
					dstlen = 8 + 1 + decimals
				default:
					return fmt.Errorf(
						"protocol error, illegal decimals value %d",
						rows.rs.columns[i].decimals,
					)
				}
				dest[i], err = formatBinaryTime(data[pos:pos+int(num)], dstlen)
			case rows.mc.parseTime:
				dest[i], err = parseBinaryDateTime(num, data[pos:], rows.mc.cfg.Loc)
			default:
				var dstlen uint8
				if rows.rs.columns[i].fieldType == fieldTypeDate {
					dstlen = 10
				} else {
					switch decimals := rows.rs.columns[i].decimals; decimals {
					case 0x00, 0x1f:
						dstlen = 19
					case 1, 2, 3, 4, 5, 6:
						dstlen = 19 + 1 + decimals
					default:
						return fmt.Errorf(
							"protocol error, illegal decimals value %d",
							rows.rs.columns[i].decimals,
						)
					}
				}
				dest[i], err = formatBinaryDateTime(data[pos:pos+int(num)], dstlen)
			}

			if err == nil {
				pos += int(num)
				continue
			} else {
				return err
			}

		// Please report if this happens!
		default:
			return fmt.Errorf("unknown field type %d", rows.rs.columns[i].fieldType)
		}
	}

	return nil
}<|MERGE_RESOLUTION|>--- conflicted
+++ resolved
@@ -153,12 +153,9 @@
 			}
 		}
 
-<<<<<<< HEAD
 		//写出包 len, len, len, seq, cmd,
-=======
 		//写出包 唯一发送包的地址
 		printBytes("send", data[:4+size])
->>>>>>> 72cd2cb2
 		n, err := mc.netConn.Write(data[:4+size])
 		if err == nil && n == 4+size {
 			mc.sequence++
@@ -560,10 +557,10 @@
 	if err == nil {
 		switch data[0] {
 
-		case iOK: //增删改命令
+		case iOK:		//增删改命令
 			return 0, mc.handleOkPacket(data)
 
-		case iERR: //发生错误
+		case iERR:		//发生错误
 			return 0, mc.handleErrorPacket(data)
 
 		case iLocalInFile:
@@ -631,7 +628,7 @@
 }
 
 // Ok Packet
-// TODO http://dev.mysql.com/doc/internals/en/generic-response-packets.html#packet-OK_Packet
+// http://dev.mysql.com/doc/internals/en/generic-response-packets.html#packet-OK_Packet
 func (mc *mysqlConn) handleOkPacket(data []byte) error {
 	var n, m int
 
